# Author: Wilfried Michel <michel@cs.rwth-aachen.de>

<<<<<<< HEAD
from typing import Any, Optional
=======
from typing import Any, List
>>>>>>> 2c1fd2ac
from collections import defaultdict, namedtuple
from enum import Enum
import getpass  # used to get username
import logging
import math
import os
import shlex
import subprocess
import time

import sisyphus.global_settings as gs
from sisyphus.engine import EngineBase
from sisyphus.global_settings import STATE_RUNNING, STATE_UNKNOWN, STATE_QUEUE, STATE_QUEUE_ERROR

ENGINE_NAME = "slurm"
TaskInfo = namedtuple("TaskInfo", ["job_id", "task_id", "state"])


def try_to_multiply(y, x, backup_value=None):
    """Tries to convert y to float multiply it by x and convert it back
    to a rounded string.
    return backup_value if it fails
    return y if backup_value == None"""

    try:
        return str(int(float(y) * x))
    except ValueError:
        if backup_value is None:
            return y
        else:
            return backup_value


class SimpleLinuxUtilityForResourceManagementEngine(EngineBase):
    class MemoryAllocationType(Enum):
        PER_CPU = "per_cpu"
        PER_NODE = "per_node"

    def __init__(
        self,
        default_rqmt,
        gateway=None,
        has_memory_resource=True,
        auto_clean_eqw=True,
        ignore_jobs=[],
        memory_allocation_type=MemoryAllocationType.PER_NODE,
        job_name_mapping=None,
    ):
        """

        :param dict default_rqmt: dictionary with the default rqmts
        :param str gateway: ssh to that node and run all sge commands there
        :param bool has_memory_resource: Set to False if the Slurm setup was not configured for managing memory
        :param bool auto_clean_eqw: if True jobs in eqw will be set back to qw automatically
        :param list[str] ignore_jobs: list of job ids that will be ignored during status updates.
                                      Useful if a job is stuck inside of Slurm and can not be deleted.
                                      Job should be listed as "job_number.task_id" e.g.: ['123.1', '123.2', '125.1']
        :param Callable job_name_mapping: mapping for job names in sbatch
                                          Example mapping: 'path/to/file/JobName.H4sH.task' to 'JobName.H4sH.task'
                                          Warning: If the mapping is changed, the engine cannot recognize already
                                          running jobs anymore.
        """
        self._task_info_cache_last_update = 0
        self.gateway = gateway
        self.default_rqmt = default_rqmt
        self.has_memory_resource = has_memory_resource
        self.auto_clean_eqw = auto_clean_eqw
        self.ignore_jobs = ignore_jobs
        self.memory_allocation_type = memory_allocation_type
        self.job_name_mapping = job_name_mapping

    def _system_call_timeout_warn_msg(self, command: Any) -> str:
        if self.gateway:
            return f"SSH command timeout: {command!s}"
        return f"Command timeout: {command!s}"

    def _system_call_error_warn_msg(self, command: Any, *, err: Optional[list[bytes]] = None) -> str:
        string = ""
        if self.gateway:
            string += f"SSH command error: {command!s}"
        else:
            string += f"Command error: {command!s}"
        if err is not None:
            for line in err:
                string += f"\n{line.decode('utf-8')}"
        return string

    def system_call(self, command, send_to_stdin=None):
        """
        :param list[str] command: qsub command
        :param str|None send_to_stdin: shell code, e.g. the command itself to execute
        :return: stdout, stderr, retval
        :rtype: list[bytes], list[bytes], int
        """
        if self.gateway:
            escaped_command = [shlex.quote(s) for s in command]  # parameters need to be shell safe when sending via ssh
            system_command = ["ssh", "-x", self.gateway, "-o", "BatchMode=yes"] + [
                " ".join(["cd", os.getcwd(), "&&"] + escaped_command)
            ]
        else:
            # no gateway given, skip ssh local
            system_command = command

        logging.debug("shell_cmd: %s" % " ".join(system_command))
        if send_to_stdin:
            send_to_stdin = send_to_stdin.encode()

        p = subprocess.run(system_command, input=send_to_stdin, capture_output=True, timeout=30)

        def fix_output(o):
            """
            split output and drop last empty line
            :param bytes o:
            :rtype: list[bytes]
            """
            o = o.split(b"\n")
            if o[-1] != b"":
                print(o[-1])
                assert False
            return o[:-1]

        out = fix_output(p.stdout)
        err = fix_output(p.stderr)
        retval = p.returncode

        # Check for ssh error
        err_ = []
        for raw_line in err:
            lstart = "ControlSocket"
            lend = "already exists, disabling multiplexing"
            line = raw_line.decode("utf8").strip()
            if line.startswith(lstart) and line.endswith(lend):
                # found ssh connection problem
                ssh_file = line[len(lstart) : len(lend)].strip()
                logging.warning("SSH Error %s" % line.strip())
                try:
                    os.unlink(ssh_file)
                    logging.info("Delete file %s" % ssh_file)
                except OSError:
                    logging.warning("Could not delete %s" % ssh_file)
            else:
                err_.append(raw_line)

        return out, err_, retval

    def options(self, rqmt):
        out = []
        if self.has_memory_resource:
            try:
                mem = "%iG" % math.ceil(float(rqmt["mem"]))
            except ValueError:
                mem = rqmt["mem"]

        if self.memory_allocation_type == self.MemoryAllocationType.PER_CPU:
            out.append("--mem-per-cpu=%s" % mem)
        elif self.memory_allocation_type == self.MemoryAllocationType.PER_NODE:
            out.append("--mem=%s" % mem)

        if "rss" in rqmt:
            pass  # there is no option in SLURM?

        if rqmt.get("gpu", 0) > 0:
            gres = "--gres=gpu:"
            if rqmt.get("gpu_name", ""):
                gres += rqmt["gpu_name"] + ":"
            gres += str(rqmt["gpu"])
            out.append(gres)

        out.append("--cpus-per-task=%s" % rqmt.get("cpu", 1))

        # Try to convert time to float, calculate minutes from it
        # and convert it back to an rounded string
        # If it fails use string directly
        task_time = try_to_multiply(rqmt["time"], 60)  # convert to minutes if possible

        out.append("--time=%s" % task_time)
        out.append("--export=all")

        if rqmt.get("multi_node_slots", 1) > 1:
            out.append("--ntasks=%s" % rqmt["multi_node_slots"])
            out.append("--nodes=%s" % rqmt["multi_node_slots"])
        else:
            # With --cpus-per-task=1, it's sometimes possible that we end up with SLURM_NTASKS=2.
            # This here prevents this.
            # https://github.com/rwth-i6/sisyphus/issues/229
            out.append("--ntasks-per-node=1")

        sbatch_args = rqmt.get("sbatch_args", [])
        if isinstance(sbatch_args, str):
            sbatch_args = sbatch_args.split()
        out += sbatch_args
        return out

    def submit_call(self, call, logpath, rqmt, name, task_name, task_ids):
        """
        :param list[str] call:
        :param str logpath:
        :param dict[str] rqmt:
        :param str name:
        :param str task_name:
        :param list[int] task_ids:
        :return: ENGINE_NAME, submitted (list of (list of task ids, job id))
        :rtype: str, list[(list[int],int)]
        """
        if not task_ids:
            # skip empty list
            return

        submitted = []
        start_id, end_id, step_size = (None, None, None)
        for task_id in task_ids:
            if start_id is None:
                start_id = task_id
            elif end_id is None:
                end_id = task_id
                step_size = end_id - start_id
            elif task_id == end_id + step_size:
                end_id = task_id
            else:
                # this id doesn't fit pattern, this should only happen if only parts of the jobs are restarted
                job_id = self.submit_helper(call, logpath, rqmt, name, task_name, start_id, end_id, step_size)
                submitted.append((list(range(start_id, end_id, step_size)), job_id))
                start_id, end_id, step_size = (task_id, None, None)
        assert start_id is not None
        if end_id is None:
            end_id = start_id
            step_size = 1
        job_id = self.submit_helper(call, logpath, rqmt, name, task_name, start_id, end_id, step_size)
        submitted.append((list(range(start_id, end_id, step_size)), job_id))
        return ENGINE_NAME, submitted

    def submit_helper(self, call, logpath, rqmt, name, task_name, start_id, end_id, step_size):
        """
        :param list[str] call:
        :param str logpath:
        :param dict[str] rqmt:
        :param str name:
        :param str task_name:
        :param int start_id:
        :param int end_id:
        :param int step_size:
        """
        name = self.process_task_name(name)
        out_log_file = f"{logpath}/%x.%A.%a"
        if rqmt.get("multi_node_slots", 1) > 1:
            out_log_file += ".%t"
        sbatch_call = ["sbatch", "-J", name, "--mail-type=None"]
        sbatch_call += self.options(rqmt)
        sbatch_call += ["-o", f"{out_log_file}.batch"]
        sbatch_call += ["-a", f"{start_id}-{end_id}:{step_size}"]
        sbatch_call += [f"--wrap=srun -o {out_log_file} {' '.join(call)}"]

        while True:
            try:
                out, err, retval = self.system_call(sbatch_call)
            except subprocess.TimeoutExpired:
                logging.warning(self._system_call_timeout_warn_msg(sbatch_call))
                time.sleep(gs.WAIT_PERIOD_SSH_TIMEOUT)
                continue
            break

        ref_output = ["Submitted", "batch", "job"]
        ref_output = [i.encode() for i in ref_output]

        job_id = None
        if len(out) == 1:
            sout = out[0].split()
            if retval != 0 or len(sout) != 4 or sout[0:3] != ref_output:
                print(retval, len(err), len(sout), sout[0:3], ref_output)
                logging.error("Error to submit job")
                logging.error("SBATCH command: %s" % " ".join(sbatch_call))
                for line in out:
                    logging.error("Output: %s" % line.decode())
                for line in err:
                    logging.error("Error: %s" % line.decode())
                # reset cache, after error
                self.reset_cache()
            else:
                job_id = sout[3].decode().split(".")

                logging.info("Submitted with job_id: %s %s" % (job_id, name))
                for task_id in range(start_id, end_id, step_size):
                    self._task_info_cache[(name, task_id)].append((job_id, "PENDING"))

                if err:
                    logging.warning(f"Got error while submitting job (but job {job_id} was submitted)")
                    logging.warning("SBATCH command: %s" % " ".join(sbatch_call))
                    for line in out:
                        logging.warning("Output: %s" % line.decode())
                    for line in err:
                        logging.warning("Error: %s" % line.decode())

        else:
            logging.error("Error to submit job, return value: %i" % retval)
            logging.error("SBATCH command: %s" % " ".join(sbatch_call))
            for line in out:
                logging.error("Output: %s" % line.decode())
            for line in err:
                logging.error("Error: %s" % line.decode())

            # reset cache, after error
            self.reset_cache()
        return job_id

    def reset_cache(self):
        self._task_info_cache_last_update = -10

    def queue_state(self):
        """Returns list with all currently running tasks in this queue"""

        if time.time() - self._task_info_cache_last_update < 30:
            # use cached value
            return self._task_info_cache

        # get bjobs output
        system_command = [
            "squeue",
            "-h",
            "--array",
            "-u",
            getpass.getuser(),
            "-O",
            "arrayjobid,arraytaskid,state,name:1000",
        ]
        while True:
            try:
                out, err, retval = self.system_call(system_command)
                if retval != 0:
                    logging.warning(self._system_call_error_warn_msg(system_command, err=err))
                    time.sleep(gs.WAIT_PERIOD_QSTAT_PARSING)
                    continue
            except subprocess.TimeoutExpired:
                logging.warning(self._system_call_timeout_warn_msg(system_command))
                time.sleep(gs.WAIT_PERIOD_SSH_TIMEOUT)
                continue
            break

        task_infos = defaultdict(list)
        for line in out:
            line = line.decode()
            try:
                field = line.split()
                name = field[3]
                state = field[2]
                task = 1 if field[1] == "N/A" else int(field[1])
                number = field[0]
                task_infos[(name, task)].append((number, state))
            except Exception:
                logging.warning("Failed to parse squeue output: %s" % line)

        self._task_info_cache = task_infos
        self._task_info_cache_last_update = time.time()
        return task_infos

    def task_state(self, task, task_id):
        """Return task state:
        'RUNNING' == STATE_RUNNING
        'PENDING' == STATE_QUEUE
        not found == STATE_UNKNOWN
        everything else == STATE_QUEUE_ERROR
        """

        name = task.task_name()
        name = self.process_task_name(name)
        task_name = (name, task_id)
        queue_state = self.queue_state()
        qs = queue_state[task_name]

        # task name should be uniq
        if len(qs) > 1:
            logging.warning(
                "More then one matching SLURM task, use first match < %s > matches: %s" % (str(task_name), str(qs))
            )

        if qs == []:
            return STATE_UNKNOWN
        state = qs[0][1]
        if state in ["RUNNING", "COMPLETING"]:
            return STATE_RUNNING
        elif state in ["PENDING", "CONFIGURING"]:
            return STATE_QUEUE
        else:
            return STATE_QUEUE_ERROR

    def start_engine(self):
        """No starting action required with the current implementation"""
        pass

    def stop_engine(self):
        """No stopping action required with the current implementation"""
        pass

    @staticmethod
    def get_task_id(task_id):
        assert task_id is None, "SLURM task should not be started with task id, it's given via $SLURM_ARRAY_TASK_ID"
        task_id = os.getenv("SLURM_ARRAY_TASK_ID")
        if task_id in ["N/A", None]:
            # SLURM without an array job
            logging.critical("Job started without task_id, this should not happen! Continue with task_id=1")
            return 1
        else:
            return int(task_id)

    def get_default_rqmt(self, task):
        return self.default_rqmt

    def init_worker(self, task):
        # setup log file by linking to engine logfile

        # Naming ambiguity: sis "tasks" are what SLURM calls array jobs.
        #
        # SLURM tasks represent jobs that span multiple nodes at the same time
        # (e.g. multi-node multi-GPU trainings consist of one SLURM task per node).
        slurm_num_tasks = int(
            next(filter(None, (os.getenv(var, None) for var in ["SLURM_NTASKS", "SLURM_NPROCS"])), "1")
        )
        slurm_task_id = int(os.getenv("SLURM_PROCID", "0"))
        array_task_id = self.get_task_id(None)

        # keep backwards compatibility: only change output file name for multi-SLURM-task jobs
        log_suffix = str(array_task_id) + (f".{slurm_task_id}" if slurm_num_tasks > 1 else "")
        logpath = os.path.relpath(task.path(gs.JOB_LOG, log_suffix))
        if os.path.isfile(logpath):
            os.unlink(logpath)

        engine_logpath = (
            os.path.dirname(logpath)
            + "/engine/"
            + os.getenv("SLURM_JOB_NAME", self.process_task_name(task.task_name()))
            + "."
            + os.getenv("SLURM_ARRAY_JOB_ID", "0")
            + "."
            + os.getenv("SLURM_ARRAY_TASK_ID", "1")
        )
        if slurm_num_tasks > 1:
            engine_logpath += f".{slurm_task_id}"

        try:
            if os.path.isfile(engine_logpath):
                os.link(engine_logpath, logpath)
            else:
                logging.warning("Could not find engine logfile: %s Create soft link anyway." % engine_logpath)
                os.symlink(os.path.relpath(engine_logpath, os.path.dirname(logpath)), logpath)
        except FileExistsError:
            pass

    def get_logpath(self, logpath_base, task_name, task_id):
        """Returns log file for the currently running task"""
        return os.path.join(logpath_base, "%s.%s.%i" % (task_name, os.getenv("SLURM_ARRAY_JOB_ID"), task_id))

    def process_task_name(self, name):
        """
        Process the name of the sisyphus task to get the job name for the sbatch call

        :param str name: raw task name, e.g., 'path/to/file/JobName.H4sH.task'
        :rtype: str
        """
        if self.job_name_mapping is not None:
            name = self.job_name_mapping(name)
        name = name.replace("/", ".")  # escape name
        return name

    def get_job_node_hostnames(self) -> List[str]:
        """
        :return: the hostnames of the nodes that are partaking in the current job, e.g. `["gpu1", "gpu2", "gpu3"]`.
        """
        env_vars = ["SLURM_JOB_NODELIST", "SLURM_NODELIST"]
        env_var = next((v for v in env_vars if v in os.environ), None)
        assert env_var is not None, f"neither of {'/'.join(env_vars)} is set, are we running in a worker context?"
        partaking_nodes = subprocess.check_output(["scontrol", "show", "hostnames", os.environ[env_var]], text=True)
        return sorted(set(node.strip() for node in partaking_nodes.splitlines()))<|MERGE_RESOLUTION|>--- conflicted
+++ resolved
@@ -1,10 +1,5 @@
 # Author: Wilfried Michel <michel@cs.rwth-aachen.de>
-
-<<<<<<< HEAD
-from typing import Any, Optional
-=======
-from typing import Any, List
->>>>>>> 2c1fd2ac
+from typing import Any, List, Optional
 from collections import defaultdict, namedtuple
 from enum import Enum
 import getpass  # used to get username
