--- conflicted
+++ resolved
@@ -101,28 +101,8 @@
             for k, v in obj.items():
                 if not type(k) == str or not k.startswith("_sis_"):
                     queue.append(v)
-<<<<<<< HEAD
-        elif hasattr(obj, "__sis_state__") and not inspect.isclass(obj):
-            queue.append(obj.__sis_state__())
-        elif hasattr(obj, "__getstate__") and not inspect.isclass(obj):
-            if isinstance(obj, AbstractPath):
-                state = obj._get_state_with_creator()
-            else:
-                state = obj.__getstate__()
-            queue.append(state)
-        elif hasattr(obj, "__dict__"):
-            for k, v in obj.__dict__.items():
-                if not type(k) == str or not k.startswith("_sis_"):
-                    queue.append(v)
-        elif hasattr(obj, "__slots__"):
-            for k in obj.__slots__:
-                if hasattr(obj, k) and not k.startswith("_sis_"):
-                    a = getattr(obj, k)
-                    queue.append(a)
-=======
         else:
             queue.append(get_object_state(obj))
->>>>>>> 311ebfd4
     return out
 
 
