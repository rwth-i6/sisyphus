--- conflicted
+++ resolved
@@ -995,18 +995,11 @@
 
         # Stop loop if no jobs can be run
         if not todo_list:
-<<<<<<< HEAD
-            logging.error(f"Can not finish computation of {obj} some jobs are blocking")
+            logging.error("Can not finish computation of %s some jobs are blocking" % obj)
             for k, v in temp_graph.get_jobs_by_status(skip_finished=True).items():
                 if k != gs.STATE_INPUT_PATH:
-                    logging.warning(f"Jobs in state {k} are: {v}")
-            raise BlockedWorkflow(f"Can not finish computation of {obj} some jobs are blocking")
-=======
-            logging.error("Can not finish computation of %s some jobs are blockeding" % obj)
-            for k, v in temp_graph.get_jobs_by_status(skip_finished=True):
-                logging.error("Jobs in state %s are: %s" % (k, v))
-            break
->>>>>>> f5605898
+                    logging.error("Jobs in state %s are: %s" % (k, v))
+            raise BlockedWorkflow("Can not finish computation of %s some jobs are blocking" % obj)
 
         # Actually run the jobs
         for job in todo_list:
